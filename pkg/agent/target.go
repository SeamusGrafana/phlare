--- conflicted
+++ resolved
@@ -36,28 +36,17 @@
 	jobName string
 	config  ScrapeConfig
 
-<<<<<<< HEAD
-	logger       log.Logger
-	scrapeClient *http.Client
-	pushClient   pushv1connect.PusherServiceClient
-	ctx          context.Context
-=======
 	logger               log.Logger
 	scrapeClient         *http.Client
 	pusherClientProvider PusherClientProvider
 	ctx                  context.Context
->>>>>>> ee7696ac
 
 	mtx            sync.RWMutex
 	activeTargets  map[uint64]*Target
 	droppedTargets []*Target
 }
 
-<<<<<<< HEAD
-func NewTargetGroup(ctx context.Context, jobName string, cfg ScrapeConfig, pushClient pushv1connect.PusherServiceClient, logger log.Logger) *TargetGroup {
-=======
 func NewTargetGroup(ctx context.Context, jobName string, cfg ScrapeConfig, pusherClientProvider PusherClientProvider, logger log.Logger) *TargetGroup {
->>>>>>> ee7696ac
 	scrapeClient, err := commonconfig.NewClientFromConfig(cfg.HTTPClientConfig, cfg.JobName)
 	if err != nil {
 		level.Error(logger).Log("msg", "Error creating HTTP client", "err", err)
@@ -129,13 +118,8 @@
 	health             agentv1.Health
 	lastScrapeSize     int
 
-<<<<<<< HEAD
-	scrapeClient *http.Client
-	pushClient   pushv1connect.PusherServiceClient
-=======
 	scrapeClient         *http.Client
 	pusherClientProvider PusherClientProvider
->>>>>>> ee7696ac
 
 	hash              uint64
 	req               *http.Request
