--- conflicted
+++ resolved
@@ -141,7 +141,6 @@
 				return nil, errors.Wrap(err, "gzip read all")
 			}
 			d.metrics.receivedDecompressedBytes.WithLabelValues(profName).Observe(float64(len(data)))
-<<<<<<< HEAD
 			p := profilev1.ProfileFromVTPool()
 			if err := p.UnmarshalVT(data); err != nil {
 				return nil, err
@@ -175,10 +174,8 @@
 				return nil, errors.Wrap(err, "gzip close")
 			}
 			raw.RawProfile = bw.Bytes()
-=======
 			// generate a unique profile ID before pushing.
 			raw.ID = uuid.NewString()
->>>>>>> e6b2b4e9
 		}
 		profiles = append(profiles, &profileTracker{profile: series})
 	}
