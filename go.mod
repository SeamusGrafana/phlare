module github.com/grafana/fire

go 1.18

require (
	github.com/apache/arrow/go/v8 v8.0.0-20220414050214-b61fb727fcc9
	github.com/bufbuild/connect-go v0.1.0
	github.com/bufbuild/connect-grpchealth-go v0.1.0
	github.com/dgraph-io/badger/v3 v3.2103.2
	github.com/drone/envsubst v1.0.3
	github.com/go-kit/log v0.2.1
	github.com/gogo/status v1.1.0
	github.com/google/pprof v0.0.0-20220520215854-d04f2422c8a1
	github.com/google/uuid v1.3.0
	github.com/grafana/dskit v0.0.0-20220526081034-789ec0ca4a3b
	github.com/grpc-ecosystem/go-grpc-middleware v1.3.0
	github.com/hashicorp/go-multierror v1.1.1
	github.com/opentracing/opentracing-go v1.2.0
	github.com/parca-dev/parca v0.11.1-0.20220608104838-4e857ab70594
	github.com/pkg/errors v0.9.1
	github.com/polarsignals/arcticdb v0.0.0-20220607075621-19ee11509854
	github.com/prometheus/client_golang v1.12.2
	github.com/prometheus/common v0.34.0
	github.com/prometheus/prometheus v1.8.2-0.20220315145411-881111fec433
	github.com/pyroscope-io/pyroscope v0.18.0
	github.com/stretchr/testify v1.7.2
	github.com/thanos-io/objstore v0.0.0-20220324141029-c4f11442aa33
	github.com/thanos-io/thanos v0.26.0
	github.com/weaveworks/common v0.0.0-20220428113342-f83ccc76d823
	github.com/xlab/treeprint v1.1.0
	go.opentelemetry.io/otel/trace v1.7.0
	go.uber.org/atomic v1.9.0
	golang.org/x/net v0.0.0-20220531201128-c960675eff93
	golang.org/x/text v0.3.7
	google.golang.org/grpc v1.47.0
	google.golang.org/protobuf v1.28.0
	gopkg.in/yaml.v2 v2.4.0
)

require (
	cloud.google.com/go v0.102.0 // indirect
	cloud.google.com/go/compute v1.6.1 // indirect
	cloud.google.com/go/iam v0.3.0 // indirect
	cloud.google.com/go/storage v1.22.1 // indirect
	github.com/Azure/azure-pipeline-go v0.2.3 // indirect
	github.com/Azure/azure-sdk-for-go v62.0.0+incompatible // indirect
	github.com/Azure/azure-storage-blob-go v0.14.0 // indirect
	github.com/Azure/go-autorest v14.2.0+incompatible // indirect
	github.com/Azure/go-autorest/autorest v0.11.24 // indirect
	github.com/Azure/go-autorest/autorest/adal v0.9.18 // indirect
	github.com/Azure/go-autorest/autorest/azure/auth v0.5.11 // indirect
	github.com/Azure/go-autorest/autorest/azure/cli v0.4.5 // indirect
	github.com/Azure/go-autorest/autorest/date v0.3.0 // indirect
	github.com/Azure/go-autorest/autorest/to v0.4.0 // indirect
	github.com/Azure/go-autorest/autorest/validation v0.3.1 // indirect
	github.com/Azure/go-autorest/logger v0.2.1 // indirect
	github.com/Azure/go-autorest/tracing v0.6.0 // indirect
	github.com/DataDog/zstd v1.4.1 // indirect
	github.com/HdrHistogram/hdrhistogram-go v1.1.2 // indirect
	github.com/Microsoft/go-winio v0.5.1 // indirect
	github.com/PuerkitoBio/purell v1.1.1 // indirect
	github.com/PuerkitoBio/urlesc v0.0.0-20170810143723-de5bf2ad4578 // indirect
	github.com/RoaringBitmap/roaring v0.9.4 // indirect
	github.com/StackExchange/wmi v0.0.0-20210224194228-fe8f1750fd46 // indirect
	github.com/alecthomas/units v0.0.0-20211218093645-b94a6e3cc137 // indirect
	github.com/aliyun/aliyun-oss-go-sdk v2.2.2+incompatible // indirect
	github.com/andybalholm/brotli v1.0.4 // indirect
	github.com/armon/go-metrics v0.3.9 // indirect
	github.com/asaskevich/govalidator v0.0.0-20210307081110-f21760c49a8d // indirect
	github.com/aws/aws-sdk-go v1.43.10 // indirect
	github.com/aws/aws-sdk-go-v2 v1.16.0 // indirect
	github.com/aws/aws-sdk-go-v2/config v1.15.1 // indirect
	github.com/aws/aws-sdk-go-v2/credentials v1.11.0 // indirect
	github.com/aws/aws-sdk-go-v2/feature/ec2/imds v1.12.1 // indirect
	github.com/aws/aws-sdk-go-v2/internal/configsources v1.1.7 // indirect
	github.com/aws/aws-sdk-go-v2/internal/endpoints/v2 v2.4.1 // indirect
	github.com/aws/aws-sdk-go-v2/internal/ini v1.3.8 // indirect
	github.com/aws/aws-sdk-go-v2/service/internal/presigned-url v1.9.1 // indirect
	github.com/aws/aws-sdk-go-v2/service/sso v1.11.1 // indirect
	github.com/aws/aws-sdk-go-v2/service/sts v1.16.1 // indirect
	github.com/aws/smithy-go v1.11.1 // indirect
	github.com/baidubce/bce-sdk-go v0.9.111 // indirect
	github.com/beorn7/perks v1.0.1 // indirect
	github.com/bits-and-blooms/bitset v1.2.0 // indirect
	github.com/cenkalti/backoff/v4 v4.1.3 // indirect
	github.com/cespare/xxhash v1.1.0 // indirect
	github.com/cespare/xxhash/v2 v2.1.2 // indirect
	github.com/clbanning/mxj v1.8.4 // indirect
	github.com/cncf/xds/go v0.0.0-20211011173535-cb28da3451f1 // indirect
	github.com/containerd/containerd v1.6.1 // indirect
	github.com/coreos/etcd v3.3.25+incompatible // indirect
	github.com/coreos/go-semver v0.3.0 // indirect
	github.com/coreos/go-systemd v0.0.0-20191104093116-d3cd4ed1dbcf // indirect
	github.com/coreos/go-systemd/v22 v22.3.2 // indirect
	github.com/coreos/pkg v0.0.0-20180928190104-399ea9e2e55f // indirect
	github.com/davecgh/go-spew v1.1.1 // indirect
	github.com/dennwc/varint v1.0.0 // indirect
	github.com/dgraph-io/badger/v2 v2.2007.2 // indirect
	github.com/dgraph-io/ristretto v0.1.0 // indirect
	github.com/dgryski/go-farm v0.0.0-20190423205320-6a90982ecee2 // indirect
	github.com/dgryski/go-metro v0.0.0-20211217172704-adc40b04c140 // indirect
	github.com/digitalocean/godo v1.75.0 // indirect
	github.com/dimchansky/utfbom v1.1.1 // indirect
	github.com/docker/distribution v2.7.1+incompatible // indirect
	github.com/docker/docker v20.10.12+incompatible // indirect
	github.com/docker/go-connections v0.4.0 // indirect
	github.com/docker/go-units v0.4.0 // indirect
	github.com/dustin/go-humanize v1.0.0 // indirect
	github.com/edsrzf/mmap-go v1.1.0 // indirect
	github.com/emicklei/go-restful v2.9.5+incompatible // indirect
	github.com/envoyproxy/go-control-plane v0.10.2-0.20220325020618-49ff273808a1 // indirect
	github.com/envoyproxy/protoc-gen-validate v0.6.6 // indirect
	github.com/fatih/color v1.12.0 // indirect
	github.com/felixge/httpsnoop v1.0.3 // indirect
	github.com/fsnotify/fsnotify v1.5.1 // indirect
	github.com/go-delve/delve v1.8.3 // indirect
	github.com/go-logfmt/logfmt v0.5.1 // indirect
	github.com/go-logr/logr v1.2.3 // indirect
	github.com/go-logr/stdr v1.2.2 // indirect
	github.com/go-ole/go-ole v1.2.5 // indirect
	github.com/go-openapi/jsonpointer v0.19.5 // indirect
	github.com/go-openapi/jsonreference v0.19.6 // indirect
	github.com/go-openapi/swag v0.21.1 // indirect
	github.com/go-ozzo/ozzo-validation/v4 v4.3.0 // indirect
	github.com/go-resty/resty/v2 v2.1.1-0.20191201195748-d7b97669fe48 // indirect
	github.com/go-zookeeper/zk v1.0.2 // indirect
	github.com/goburrow/cache v0.1.4 // indirect
	github.com/goccy/go-json v0.7.10 // indirect
	github.com/gogo/googleapis v1.4.1 // indirect
	github.com/gogo/protobuf v1.3.2 // indirect
	github.com/golang-jwt/jwt/v4 v4.2.0 // indirect
	github.com/golang/glog v1.0.0 // indirect
	github.com/golang/groupcache v0.0.0-20210331224755-41bb18bfe9da // indirect
	github.com/golang/protobuf v1.5.2 // indirect
	github.com/golang/snappy v0.0.4 // indirect
	github.com/google/btree v1.0.1 // indirect
	github.com/google/flatbuffers v2.0.5+incompatible // indirect
	github.com/google/gnostic v0.5.7-v3refs // indirect
	github.com/google/go-cmp v0.5.8 // indirect
	github.com/google/go-querystring v1.0.0 // indirect
	github.com/google/gofuzz v1.2.0 // indirect
	github.com/googleapis/gax-go/v2 v2.4.0 // indirect
	github.com/googleapis/go-type-adapters v1.0.0 // indirect
	github.com/gophercloud/gophercloud v0.24.0 // indirect
	github.com/gorilla/mux v1.8.0 // indirect
	github.com/grafana/regexp v0.0.0-20220304095617-2e8d9baf4ac2 // indirect
	github.com/grpc-ecosystem/grpc-gateway/v2 v2.10.0 // indirect
	github.com/hashicorp/consul/api v1.12.0 // indirect
	github.com/hashicorp/errwrap v1.1.0 // indirect
	github.com/hashicorp/go-cleanhttp v0.5.2 // indirect
	github.com/hashicorp/go-hclog v0.16.2 // indirect
	github.com/hashicorp/go-immutable-radix v1.3.1 // indirect
	github.com/hashicorp/go-msgpack v0.5.5 // indirect
	github.com/hashicorp/go-rootcerts v1.0.2 // indirect
	github.com/hashicorp/go-sockaddr v1.0.2 // indirect
	github.com/hashicorp/golang-lru v0.5.4 // indirect
	github.com/hashicorp/memberlist v0.3.0 // indirect
	github.com/hashicorp/serf v0.9.6 // indirect
	github.com/hetznercloud/hcloud-go v1.33.1 // indirect
	github.com/ianlancetaylor/demangle v0.0.0-20220319035150-800ac71e25c2 // indirect
	github.com/imdario/mergo v0.3.12 // indirect
	github.com/jmespath/go-jmespath v0.4.0 // indirect
	github.com/josharian/intern v1.0.0 // indirect
	github.com/jpillora/backoff v1.0.0 // indirect
	github.com/json-iterator/go v1.1.12 // indirect
	github.com/julienschmidt/httprouter v1.3.0 // indirect
	github.com/klauspost/compress v1.15.6 // indirect
	github.com/klauspost/cpuid v1.3.1 // indirect
	github.com/kolo/xmlrpc v0.0.0-20201022064351-38db28db192b // indirect
	github.com/kr/pretty v0.3.0 // indirect
	github.com/linode/linodego v1.3.0 // indirect
	github.com/mailru/easyjson v0.7.7 // indirect
	github.com/mattn/go-colorable v0.1.8 // indirect
	github.com/mattn/go-ieproxy v0.0.1 // indirect
	github.com/mattn/go-isatty v0.0.14 // indirect
	github.com/mattn/go-runewidth v0.0.13 // indirect
	github.com/matttproud/golang_protobuf_extensions v1.0.2-0.20181231171920-c182affec369 // indirect
	github.com/miekg/dns v1.1.46 // indirect
	github.com/minio/md5-simd v1.1.0 // indirect
	github.com/minio/minio-go/v7 v7.0.23 // indirect
	github.com/minio/sha256-simd v0.1.1 // indirect
	github.com/mitchellh/go-homedir v1.1.0 // indirect
	github.com/mitchellh/mapstructure v1.4.3 // indirect
	github.com/modern-go/concurrent v0.0.0-20180306012644-bacd9c7ef1dd // indirect
	github.com/modern-go/reflect2 v1.0.2 // indirect
	github.com/mozillazg/go-httpheader v0.2.1 // indirect
	github.com/mschoch/smat v0.2.0 // indirect
	github.com/munnerz/goautoneg v0.0.0-20191010083416-a7dc8b61c822 // indirect
	github.com/mwitkow/go-conntrack v0.0.0-20190716064945-2f068394615f // indirect
	github.com/ncw/swift v1.0.53 // indirect
	github.com/oklog/ulid v1.3.1 // indirect
	github.com/olekukonko/tablewriter v0.0.5 // indirect
	github.com/opencontainers/go-digest v1.0.0 // indirect
	github.com/opencontainers/image-spec v1.0.2 // indirect
	github.com/opentracing-contrib/go-grpc v0.0.0-20210225150812-73cb765af46e // indirect
	github.com/opentracing-contrib/go-stdlib v1.0.0 // indirect
	github.com/pierrec/lz4/v4 v4.1.12 // indirect
	github.com/pmezard/go-difflib v1.0.0 // indirect
	github.com/prometheus/client_model v0.2.0 // indirect
	github.com/prometheus/common/sigv4 v0.1.0 // indirect
	github.com/prometheus/exporter-toolkit v0.7.1 // indirect
	github.com/prometheus/procfs v0.7.3 // indirect
	github.com/rivo/uniseg v0.2.0 // indirect
	github.com/rogpeppe/go-internal v1.8.1-0.20210923151022-86f73c517451 // indirect
	github.com/rs/xid v1.2.1 // indirect
	github.com/scaleway/scaleway-sdk-go v1.0.0-beta.9 // indirect
	github.com/sean-/seed v0.0.0-20170313163322-e2103e2c3529 // indirect
	github.com/segmentio/encoding v0.3.5 // indirect
	github.com/segmentio/parquet-go v0.0.0-20220527005452-bf1e4db66515 // indirect
	github.com/sercand/kuberesolver v2.4.0+incompatible // indirect
	github.com/shirou/gopsutil v3.21.4+incompatible // indirect
	github.com/sirupsen/logrus v1.8.1 // indirect
	github.com/spf13/pflag v1.0.5 // indirect
	github.com/tencentyun/cos-go-sdk-v5 v0.7.34 // indirect
	github.com/uber/jaeger-client-go v2.30.0+incompatible // indirect
	github.com/uber/jaeger-lib v2.4.1+incompatible // indirect
	github.com/valyala/bytebufferpool v1.0.0 // indirect
	github.com/weaveworks/promrus v1.2.0 // indirect
	go.etcd.io/etcd v3.3.25+incompatible // indirect
	go.etcd.io/etcd/api/v3 v3.5.0 // indirect
	go.etcd.io/etcd/client/pkg/v3 v3.5.0 // indirect
	go.etcd.io/etcd/client/v3 v3.5.0 // indirect
	go.opencensus.io v0.23.0 // indirect
	go.opentelemetry.io/contrib/instrumentation/net/http/otelhttp v0.29.0 // indirect
	go.opentelemetry.io/otel v1.7.0 // indirect
<<<<<<< HEAD
=======
	go.opentelemetry.io/otel/internal/metric v0.27.0 // indirect
	go.opentelemetry.io/otel/metric v0.27.0 // indirect
	go.uber.org/atomic v1.9.0 // indirect
>>>>>>> afe21866
	go.uber.org/goleak v1.1.12 // indirect
	go.uber.org/multierr v1.6.0 // indirect
	go.uber.org/zap v1.17.0 // indirect
	golang.org/x/crypto v0.0.0-20220214200702-86341886e292 // indirect
	golang.org/x/mod v0.6.0-dev.0.20211013180041-c96bc1413d57 // indirect
	golang.org/x/oauth2 v0.0.0-20220524215830-622c5d57e401 // indirect
	golang.org/x/sync v0.0.0-20210220032951-036812b2e83c // indirect
	golang.org/x/sys v0.0.0-20220520151302-bc2c85ada10a // indirect
	golang.org/x/term v0.0.0-20210927222741-03fcf44c2211 // indirect
	golang.org/x/time v0.0.0-20220224211638-0e9765cccd65 // indirect
	golang.org/x/tools v0.1.9 // indirect
	golang.org/x/xerrors v0.0.0-20220517211312-f3a8303e98df // indirect
	google.golang.org/api v0.82.0 // indirect
	google.golang.org/appengine v1.6.7 // indirect
	google.golang.org/genproto v0.0.0-20220602131408-e326c6e8e9c8 // indirect
	gopkg.in/inf.v0 v0.9.1 // indirect
	gopkg.in/ini.v1 v1.66.2 // indirect
	gopkg.in/yaml.v3 v3.0.1 // indirect
	k8s.io/api v0.24.0 // indirect
	k8s.io/apimachinery v0.24.0 // indirect
	k8s.io/client-go v0.24.0 // indirect
	k8s.io/klog/v2 v2.60.1 // indirect
	k8s.io/kube-openapi v0.0.0-20220328201542-3ee0da9b0b42 // indirect
	k8s.io/utils v0.0.0-20220210201930-3a6ce19ff2f9 // indirect
	sigs.k8s.io/json v0.0.0-20211208200746-9f7c6b3444d2 // indirect
	sigs.k8s.io/structured-merge-diff/v4 v4.2.1 // indirect
	sigs.k8s.io/yaml v1.3.0 // indirect
)

replace (
	google.golang.org/api => google.golang.org/api v0.70.0
	google.golang.org/grpc => google.golang.org/grpc v1.44.0
)<|MERGE_RESOLUTION|>--- conflicted
+++ resolved
@@ -223,12 +223,8 @@
 	go.opencensus.io v0.23.0 // indirect
 	go.opentelemetry.io/contrib/instrumentation/net/http/otelhttp v0.29.0 // indirect
 	go.opentelemetry.io/otel v1.7.0 // indirect
-<<<<<<< HEAD
-=======
 	go.opentelemetry.io/otel/internal/metric v0.27.0 // indirect
 	go.opentelemetry.io/otel/metric v0.27.0 // indirect
-	go.uber.org/atomic v1.9.0 // indirect
->>>>>>> afe21866
 	go.uber.org/goleak v1.1.12 // indirect
 	go.uber.org/multierr v1.6.0 // indirect
 	go.uber.org/zap v1.17.0 // indirect
